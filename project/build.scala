--- conflicted
+++ resolved
@@ -18,17 +18,6 @@
       "org.scalatest" % "scalatest_2.11" % "2.2.4" % "test")
   )
 
-<<<<<<< HEAD
-  lazy val chisel    = project
-  lazy val hardfloat = project.dependsOn(chisel)
-  lazy val junctions = project.dependsOn(chisel)
-  lazy val uncore    = project.dependsOn(junctions)
-  lazy val rocket    = project.dependsOn(hardfloat,uncore)
-  lazy val zscale    = project.dependsOn(rocket)
-  lazy val boom      = project.dependsOn(rocket)
-  lazy val strober   = project.dependsOn(junctions)
-  lazy val rocketchip = (project in file(".")).settings(chipSettings).dependsOn(zscale,boom,strober)
-=======
   lazy val chisel     = project
   lazy val cde        = project in file("context-dependent-environments")
   lazy val hardfloat  = project.dependsOn(chisel)
@@ -38,7 +27,6 @@
   lazy val zscale     = project.dependsOn(rocket)
   lazy val groundtest = project.dependsOn(rocket)
   lazy val rocketchip = (project in file(".")).settings(chipSettings).dependsOn(zscale, groundtest)
->>>>>>> 581dd6e9
 
   lazy val addons = settingKey[Seq[String]]("list of addons used for this build")
   lazy val htif = settingKey[Unit]("compile TesterHTIF")
