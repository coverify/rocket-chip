--- conflicted
+++ resolved
@@ -19,15 +19,9 @@
 [submodule "fpga-zynq"]
 	path = fpga-zynq
 	url = https://github.com/ucb-bar/fpga-zynq.git
-<<<<<<< HEAD
 [submodule "boom"]
 	path = boom
 	url = https://github.com/ucb-bar/riscv-boom
-[submodule "zscale"]
-	path = zscale
-	url = https://github.com/ucb-bar/zscale
-=======
->>>>>>> 9ae23f18
 [submodule "junctions"]
 	path = junctions
 	url = https://github.com/ucb-bar/junctions
