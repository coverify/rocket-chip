package rocket

import Chisel._
import Node._
import Constants._
import uncore._
import Util._

case class ICacheConfig(sets: Int, assoc: Int, co: CoherencePolicyWithUncached,
                        ntlb: Int = 8, nbtb: Int = 8,
                        code: Code = new IdentityCode)
{
  val w = 1
  val ibytes = 4

  val dm = assoc == 1
  val lines = sets * assoc
  val databits = MEM_DATA_BITS
  val idxbits = log2Up(sets)
  val offbits = OFFSET_BITS
  val untagbits = idxbits + offbits
  val tagbits = PADDR_BITS - untagbits

  require(isPow2(sets) && isPow2(assoc))
  require(isPow2(w) && isPow2(ibytes))
  require(PGIDX_BITS >= untagbits)
}

class FrontendReq extends Bundle {
  val pc = UFix(width = VADDR_BITS+1)
  val mispredict = Bool()
  val taken = Bool()
  val currentpc = UFix(width = VADDR_BITS+1)
}

class FrontendResp(implicit conf: ICacheConfig) extends Bundle {
  val pc = UFix(width = VADDR_BITS+1)  // ID stage PC
  val data = Bits(width = conf.ibytes*8)
  val taken = Bool()
  val xcpt_ma = Bool()
  val xcpt_if = Bool()

  override def clone = new FrontendResp().asInstanceOf[this.type]
}

class CPUFrontendIO(implicit conf: ICacheConfig) extends Bundle {
  val req = new PipeIO()(new FrontendReq)
  val resp = new FIFOIO()(new FrontendResp).flip
  val ptw = new TLBPTWIO().flip
  val invalidate = Bool(OUTPUT)
}

class Frontend(implicit c: ICacheConfig, lnconf: LogicalNetworkConfiguration) extends Component
{
  val io = new Bundle {
    val cpu = new CPUFrontendIO()(c).flip
    val mem = new UncachedTileLinkIO
  }
  
  val btb = new rocketDpathBTB(c.nbtb)
  val icache = new ICache
  val tlb = new TLB(c.ntlb)

  val s1_pc = Reg() { UFix() }
  val s1_same_block = Reg() { Bool() }
  val s2_valid = Reg(resetVal = Bool(true))
  val s2_pc = Reg(resetVal = UFix(START_ADDR))
  val s2_btb_hit = Reg(resetVal = Bool(false))
  val s2_xcpt_if = Reg(resetVal = Bool(false))

  val btbTarget = Cat(btb.io.target(VADDR_BITS-1), btb.io.target)
  val pcp4_0 = s1_pc + UFix(c.ibytes)
  val pcp4 = Cat(s1_pc(VADDR_BITS-1) & pcp4_0(VADDR_BITS-1), pcp4_0(VADDR_BITS-1,0))
  val icmiss = s2_valid && !icache.io.resp.valid
  val predicted_npc = Mux(btb.io.hit, btbTarget, pcp4)
  val npc = Mux(icmiss, s2_pc, predicted_npc).toUFix
  val s0_same_block = !icmiss && !io.cpu.req.valid && (predicted_npc >> log2Up(c.databits/8)) === (s1_pc >> log2Up(c.databits/8))

  val stall = io.cpu.resp.valid && !io.cpu.resp.ready
  when (!stall) {
    s1_same_block := s0_same_block && !tlb.io.resp.miss
    s1_pc := npc
    s2_valid := !icmiss
    s2_pc := s1_pc
    s2_btb_hit := btb.io.hit
    s2_xcpt_if := tlb.io.resp.xcpt_if
  }
  when (io.cpu.req.valid) {
    s1_same_block := Bool(false)
    s1_pc := io.cpu.req.bits.pc
    s2_valid := Bool(false)
  }

  btb.io.current_pc := s1_pc
  btb.io.wen := io.cpu.req.bits.mispredict
  btb.io.clr := !io.cpu.req.bits.taken
  btb.io.correct_pc := io.cpu.req.bits.currentpc
  btb.io.correct_target := io.cpu.req.bits.pc
  btb.io.invalidate := io.cpu.invalidate || io.cpu.ptw.invalidate

  tlb.io.ptw <> io.cpu.ptw
  tlb.io.req.valid := !stall && !icmiss
  tlb.io.req.bits.vpn := s1_pc >> UFix(PGIDX_BITS)
  tlb.io.req.bits.asid := UFix(0)
  tlb.io.req.bits.passthrough := Bool(false)
  tlb.io.req.bits.instruction := Bool(true)

  icache.io.mem <> io.mem
  icache.io.req.valid := !stall && !s0_same_block
  icache.io.req.bits.idx := Mux(io.cpu.req.valid, io.cpu.req.bits.pc, npc)
  icache.io.invalidate := io.cpu.invalidate
  icache.io.req.bits.ppn := tlb.io.resp.ppn
  icache.io.req.bits.kill := io.cpu.req.valid || tlb.io.resp.miss
  icache.io.resp.ready := !stall && !s1_same_block

  io.cpu.resp.valid := s2_valid && (s2_xcpt_if || icache.io.resp.valid)
  io.cpu.resp.bits.pc := s2_pc
  io.cpu.resp.bits.data := icache.io.resp.bits.datablock >> (s2_pc(log2Up(c.databits/8)-1,log2Up(c.ibytes)) << log2Up(c.ibytes*8))
  io.cpu.resp.bits.taken := s2_btb_hit
  io.cpu.resp.bits.xcpt_ma := s2_pc(log2Up(c.ibytes)-1,0) != UFix(0)
  io.cpu.resp.bits.xcpt_if := s2_xcpt_if
}

class ICache(implicit c: ICacheConfig, lnconf: LogicalNetworkConfiguration) extends Component
{
  val io = new Bundle {
    val req = new PipeIO()(new Bundle {
      val idx = UFix(width = PGIDX_BITS)
      val ppn = UFix(width = PPN_BITS) // delayed one cycle
      val kill = Bool() // delayed one cycle
    }).flip
    val resp = new FIFOIO()(new Bundle {
      val data = Bits(width = c.ibytes*8)
      val datablock = Bits(width = c.databits)
    })
    val invalidate = Bool(INPUT)
    val mem = new UncachedTileLinkIO
  }

  val s_ready :: s_request :: s_refill_wait :: s_refill :: Nil = Enum(4) { UFix() }
  val state = Reg(resetVal = s_ready)
  val invalidated = Reg() { Bool() }
  val stall = !io.resp.ready
  val rdy = Bool()

  val s2_valid = Reg(resetVal = Bool(false))
  val s2_addr = Reg { UFix(width = PADDR_BITS) }
  val s2_any_tag_hit = Bool()

  val s1_valid = Reg(resetVal = Bool(false))
  val s1_pgoff = Reg() { UFix(width = PGIDX_BITS) }
  val s1_addr = Cat(io.req.bits.ppn, s1_pgoff).toUFix
  val s1_tag = s1_addr(c.tagbits+c.untagbits-1,c.untagbits)

  val s0_valid = io.req.valid || s1_valid && stall
  val s0_pgoff = Mux(io.req.valid, io.req.bits.idx, s1_pgoff)

  s1_valid := io.req.valid && rdy || s1_valid && stall && !io.req.bits.kill
  when (io.req.valid && rdy) {
    s1_pgoff := s0_pgoff
  }

  s2_valid := s1_valid && rdy && !io.req.bits.kill || io.resp.valid && stall
  when (s1_valid && rdy && !stall) {
    s2_addr := s1_addr
  }

  val s2_tag = s2_addr(c.tagbits+c.untagbits-1,c.untagbits)
  val s2_idx = s2_addr(c.untagbits-1,c.offbits)
  val s2_offset = s2_addr(c.offbits-1,0)
  val s2_hit = s2_valid && s2_any_tag_hit
  val s2_miss = s2_valid && !s2_any_tag_hit
  rdy := state === s_ready && !s2_miss

  Assert(!c.co.isVoluntary(io.mem.grant.bits.payload) || !io.mem.grant.valid, "UncachedRequestors shouldn't get voluntary grants.")
  val (rf_cnt, refill_done) = Counter(io.mem.grant.valid && !c.co.isVoluntary(io.mem.grant.bits.payload), REFILL_CYCLES)
  val repl_way = if (c.dm) UFix(0) else LFSR16(s2_miss)(log2Up(c.assoc)-1,0)

  val enc_tagbits = c.code.width(c.tagbits)
  val tag_array = Mem(c.sets, seqRead = true) { Bits(width = enc_tagbits*c.assoc) }
  val tag_raddr = Reg{UFix()}
  when (refill_done) {
    val wmask = FillInterleaved(enc_tagbits, if (c.dm) Bits(1) else UFixToOH(repl_way))
    val tag = c.code.encode(s2_tag)
    tag_array.write(s2_idx, Fill(c.assoc, tag), wmask)
  }
//  /*.else*/when (s0_valid) { // uncomment ".else" to infer 6T SRAM
  .elsewhen (s0_valid) {
    tag_raddr := s0_pgoff(c.untagbits-1,c.offbits)
  }

  val vb_array = Reg(resetVal = Bits(0, c.lines))
  when (refill_done && !invalidated) {
    vb_array := vb_array.bitSet(Cat(repl_way, s2_idx), Bool(true))
  }
  when (io.invalidate) {
    vb_array := Bits(0)
    invalidated := Bool(true)
  }
  val s2_disparity = Vec(c.assoc) { Bool() }
  for (i <- 0 until c.assoc)
    when (s2_valid && s2_disparity(i)) { vb_array := vb_array.bitSet(Cat(UFix(i), s2_idx), Bool(false)) }

  val s1_tag_match = Vec(c.assoc) { Bool() }
  val s2_tag_hit = Vec(c.assoc) { Bool() }
  val s2_dout = Vec(c.assoc){Reg{Bits()}}

  for (i <- 0 until c.assoc) {
    val s1_vb = vb_array(Cat(UFix(i), s1_pgoff(c.untagbits-1,c.offbits))).toBool
    val s2_vb = Reg() { Bool() }
    val s2_tag_disparity = Reg() { Bool() }
    val s2_tag_match = Reg() { Bool() }
    val tag_out = tag_array(tag_raddr)(enc_tagbits*(i+1)-1, enc_tagbits*i)
    when (s1_valid && rdy && !stall) {
      s2_vb := s1_vb
      s2_tag_disparity := c.code.decode(tag_out).error
      s2_tag_match := s1_tag_match(i)
    }
    s1_tag_match(i) := tag_out(c.tagbits-1,0) === s1_tag
    s2_tag_hit(i) := s2_vb && s2_tag_match
    s2_disparity(i) := s2_vb && (s2_tag_disparity || c.code.decode(s2_dout(i)).error)
  }
  s2_any_tag_hit := s2_tag_hit.reduceLeft(_||_) && !s2_disparity.reduceLeft(_||_)

  for (i <- 0 until c.assoc) {
    val data_array = Mem(c.sets*REFILL_CYCLES, seqRead = true){ Bits(width = c.code.width(c.databits)) }
<<<<<<< HEAD
    val s1_raddr = Reg{UFix()}
    when (io.mem.grant.valid && repl_way === UFix(i)) {
=======
    val s1_dout = Reg(){ Bits() }
    when (io.mem.grant.valid && c.co.messageHasData(io.mem.grant.bits.payload) && repl_way === UFix(i)) {
>>>>>>> 273bd340
      val d = io.mem.grant.bits.payload.data
      data_array(Cat(s2_idx,rf_cnt)) := c.code.encode(d)
    }
//    /*.else*/when (s0_valid) { // uncomment ".else" to infer 6T SRAM
    .elsewhen (s0_valid) {
      s1_raddr := s0_pgoff(c.untagbits-1,c.offbits-rf_cnt.getWidth)
    }
    // if s1_tag_match is critical, replace with partial tag check
    when (s1_valid && rdy && !stall && (Bool(c.dm) || s1_tag_match(i))) { s2_dout(i) := data_array(s1_raddr) }
  }
  val s2_dout_word = s2_dout.map(x => (x >> (s2_offset(log2Up(c.databits/8)-1,log2Up(c.ibytes)) << log2Up(c.ibytes*8)))(c.ibytes*8-1,0))
  io.resp.bits.data := Mux1H(s2_tag_hit, s2_dout_word)
  io.resp.bits.datablock := Mux1H(s2_tag_hit, s2_dout)

  val finish_q = (new Queue(1)) { new GrantAck }
  finish_q.io.enq.valid := refill_done && c.co.requiresAck(io.mem.grant.bits.payload)
  finish_q.io.enq.bits.master_xact_id := io.mem.grant.bits.payload.master_xact_id

  // output signals
  io.resp.valid := s2_hit
  io.mem.acquire.valid := (state === s_request) && finish_q.io.enq.ready
  io.mem.acquire.bits.payload := c.co.getUncachedReadAcquire(s2_addr >> UFix(c.offbits), UFix(0))
  io.mem.acquire_data.valid := Bool(false)
  io.mem.grant_ack <> FIFOedLogicalNetworkIOWrapper(finish_q.io.deq)
  io.mem.grant.ready := Bool(true)

  // control state machine
  switch (state) {
    is (s_ready) {
      when (s2_miss) { state := s_request }
      invalidated := Bool(false)
    }
    is (s_request) {
      when (io.mem.acquire.ready && finish_q.io.enq.ready) { state := s_refill_wait }
    }
    is (s_refill_wait) {
      when (io.mem.grant.valid) { state := s_refill }
    }
    is (s_refill) {
      when (refill_done) { state := s_ready }
    }
  }
}<|MERGE_RESOLUTION|>--- conflicted
+++ resolved
@@ -224,13 +224,8 @@
 
   for (i <- 0 until c.assoc) {
     val data_array = Mem(c.sets*REFILL_CYCLES, seqRead = true){ Bits(width = c.code.width(c.databits)) }
-<<<<<<< HEAD
     val s1_raddr = Reg{UFix()}
-    when (io.mem.grant.valid && repl_way === UFix(i)) {
-=======
-    val s1_dout = Reg(){ Bits() }
     when (io.mem.grant.valid && c.co.messageHasData(io.mem.grant.bits.payload) && repl_way === UFix(i)) {
->>>>>>> 273bd340
       val d = io.mem.grant.bits.payload.data
       data_array(Cat(s2_idx,rf_cnt)) := c.code.encode(d)
     }
