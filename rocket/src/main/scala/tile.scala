package rocket

import Chisel._
import Node._
import Constants._
import uncore._
import Util._

case class RocketConfiguration(lnConf: LogicalNetworkConfiguration, co: CoherencePolicyWithUncached,
                               icache: ICacheConfig, dcache: DCacheConfig,
                               fpu: Boolean, vec: Boolean,
                               fastLoadWord: Boolean = true,
                               fastLoadByte: Boolean = false,
                               fastMulDiv: Boolean = true)
{
  val dcacheReqTagBits = 9 // enforce compliance with require()
  val xprlen = 64
  val nxpr = 32
  val nxprbits = log2Up(nxpr)
  val rvc = false
  if (fastLoadByte) require(fastLoadWord)
}

class Tile(resetSignal: Bool = null)(confIn: RocketConfiguration) extends Component(resetSignal) with ClientCoherenceAgent
{
  val memPorts = 2 + confIn.vec
  val dcachePortId = 0
  val icachePortId = 1
  val vicachePortId = 2
  implicit val dcConf = confIn.dcache.copy(reqtagbits = confIn.dcacheReqTagBits + log2Up(memPorts), databits = confIn.xprlen)
  implicit val lnConf = confIn.lnConf
  implicit val conf = confIn.copy(dcache = dcConf)

  val io = new Bundle {
    val tilelink = new TileLinkIO
    val host = new HTIFIO(lnConf.nClients)
  }

  val core      = new Core
  val icache    = new Frontend()(confIn.icache, lnConf)
  val dcache    = new HellaCache

  val arbiter   = new UncachedTileLinkIOArbiter(memPorts)
  arbiter.io.in(dcachePortId) <> dcache.io.mem
  arbiter.io.in(icachePortId) <> icache.io.mem

<<<<<<< HEAD
  io.tilelink.acquire.valid := arbiter.io.mem.acquire.valid
  arbiter.io.mem.acquire.ready := io.tilelink.acquire.ready
  io.tilelink.acquire.bits := arbiter.io.mem.acquire.bits
  io.tilelink.acquire_data.valid := dcache.io.mem.acquire_data.valid
  dcache.io.mem.acquire_data.ready := io.tilelink.acquire_data.ready
  io.tilelink.acquire_data.bits := dcache.io.mem.acquire_data.bits
  arbiter.io.mem.abort <> io.tilelink.abort
  arbiter.io.mem.grant <> io.tilelink.grant
  io.tilelink.grant_ack.valid := arbiter.io.mem.grant_ack.valid
  arbiter.io.mem.grant_ack.ready := io.tilelink.grant_ack.ready
  io.tilelink.grant_ack.bits := arbiter.io.mem.grant_ack.bits
  dcache.io.mem.probe <> io.tilelink.probe
  io.tilelink.release.valid := dcache.io.mem.release.valid
  dcache.io.mem.release.ready := io.tilelink.release.ready
  io.tilelink.release.bits := dcache.io.mem.release.bits
  io.tilelink.release_data.valid := dcache.io.mem.release_data.valid
  dcache.io.mem.release_data.ready := io.tilelink.release_data.ready
  io.tilelink.release_data.bits := dcache.io.mem.release_data.bits

  val ioSubBundles = io.tilelink.getClass.getMethods.filter( x => 
    classOf[ClientSourcedIO[Data]].isAssignableFrom(x.getReturnType)).map{ m =>
      m.invoke(io.tilelink).asInstanceOf[ClientSourcedIO[LogicalNetworkIO[Data]]] }
  ioSubBundles.foreach{ m => 
    m.bits.header.dst := UFix(0)
    m.bits.header.src := UFix(0)
  }
=======
  io.tilelink.acquire <> arbiter.io.out.acquire
  io.tilelink.acquire_data <> arbiter.io.out.acquire_data
  arbiter.io.out.grant <> io.tilelink.grant
  io.tilelink.grant_ack <> arbiter.io.out.grant_ack
  dcache.io.mem.probe <> io.tilelink.probe
  io.tilelink.release_data <> dcache.io.mem.release_data
  io.tilelink.release.valid   := dcache.io.mem.release.valid
  dcache.io.mem.release.ready := io.tilelink.release.ready
  io.tilelink.release.bits := dcache.io.mem.release.bits
  io.tilelink.release.bits.payload.client_xact_id :=  Cat(dcache.io.mem.release.bits.payload.client_xact_id, UFix(dcachePortId, log2Up(memPorts))) // Mimic client id extension done by UncachedTileLinkIOArbiter for Acquires from either client)
>>>>>>> 273bd340

  if (conf.vec) {
    val vicache = new Frontend()(ICacheConfig(128, 1, conf.co), lnConf) // 128 sets x 1 ways (8KB)
    arbiter.io.in(vicachePortId) <> vicache.io.mem
    core.io.vimem <> vicache.io.cpu
  }

  core.io.host <> io.host
  core.io.imem <> icache.io.cpu
  core.io.dmem <> dcache.io.cpu
}<|MERGE_RESOLUTION|>--- conflicted
+++ resolved
@@ -44,34 +44,6 @@
   arbiter.io.in(dcachePortId) <> dcache.io.mem
   arbiter.io.in(icachePortId) <> icache.io.mem
 
-<<<<<<< HEAD
-  io.tilelink.acquire.valid := arbiter.io.mem.acquire.valid
-  arbiter.io.mem.acquire.ready := io.tilelink.acquire.ready
-  io.tilelink.acquire.bits := arbiter.io.mem.acquire.bits
-  io.tilelink.acquire_data.valid := dcache.io.mem.acquire_data.valid
-  dcache.io.mem.acquire_data.ready := io.tilelink.acquire_data.ready
-  io.tilelink.acquire_data.bits := dcache.io.mem.acquire_data.bits
-  arbiter.io.mem.abort <> io.tilelink.abort
-  arbiter.io.mem.grant <> io.tilelink.grant
-  io.tilelink.grant_ack.valid := arbiter.io.mem.grant_ack.valid
-  arbiter.io.mem.grant_ack.ready := io.tilelink.grant_ack.ready
-  io.tilelink.grant_ack.bits := arbiter.io.mem.grant_ack.bits
-  dcache.io.mem.probe <> io.tilelink.probe
-  io.tilelink.release.valid := dcache.io.mem.release.valid
-  dcache.io.mem.release.ready := io.tilelink.release.ready
-  io.tilelink.release.bits := dcache.io.mem.release.bits
-  io.tilelink.release_data.valid := dcache.io.mem.release_data.valid
-  dcache.io.mem.release_data.ready := io.tilelink.release_data.ready
-  io.tilelink.release_data.bits := dcache.io.mem.release_data.bits
-
-  val ioSubBundles = io.tilelink.getClass.getMethods.filter( x => 
-    classOf[ClientSourcedIO[Data]].isAssignableFrom(x.getReturnType)).map{ m =>
-      m.invoke(io.tilelink).asInstanceOf[ClientSourcedIO[LogicalNetworkIO[Data]]] }
-  ioSubBundles.foreach{ m => 
-    m.bits.header.dst := UFix(0)
-    m.bits.header.src := UFix(0)
-  }
-=======
   io.tilelink.acquire <> arbiter.io.out.acquire
   io.tilelink.acquire_data <> arbiter.io.out.acquire_data
   arbiter.io.out.grant <> io.tilelink.grant
@@ -82,7 +54,14 @@
   dcache.io.mem.release.ready := io.tilelink.release.ready
   io.tilelink.release.bits := dcache.io.mem.release.bits
   io.tilelink.release.bits.payload.client_xact_id :=  Cat(dcache.io.mem.release.bits.payload.client_xact_id, UFix(dcachePortId, log2Up(memPorts))) // Mimic client id extension done by UncachedTileLinkIOArbiter for Acquires from either client)
->>>>>>> 273bd340
+
+  val ioSubBundles = io.tilelink.getClass.getMethods.filter( x => 
+    classOf[ClientSourcedIO[Data]].isAssignableFrom(x.getReturnType)).map{ m =>
+      m.invoke(io.tilelink).asInstanceOf[ClientSourcedIO[LogicalNetworkIO[Data]]] }
+  ioSubBundles.foreach{ m => 
+    m.bits.header.dst := UFix(0)
+    m.bits.header.src := UFix(0)
+  }
 
   if (conf.vec) {
     val vicache = new Frontend()(ICacheConfig(128, 1, conf.co), lnConf) // 128 sets x 1 ways (8KB)
