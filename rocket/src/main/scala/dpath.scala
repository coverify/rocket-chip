--- conflicted
+++ resolved
@@ -6,17 +6,7 @@
 import Instructions._
 import hwacha._
 
-<<<<<<< HEAD
-class ioDpathAll extends Bundle()
-=======
-class ioDpathImem extends Bundle()
-{
-  val req_addr  = UFix(OUTPUT, VADDR_BITS+1);
-  val resp_data = Bits(INPUT, 32);
-}
-
 class ioDpathAll(implicit conf: RocketConfiguration) extends Bundle
->>>>>>> 6cff1c13
 {
   val host  = new ioHTIF
   val ctrl  = new ioCtrlDpath().flip
@@ -57,7 +47,7 @@
   val ex_reg_ctrl_fn_dw     = Reg() { UFix() };
   val ex_reg_ctrl_fn_alu    = Reg() { UFix() };
   val ex_reg_ctrl_sel_wb    = Reg() { UFix() };
- 	val ex_wdata						  = Bits(); 	
+  val ex_wdata		    = Bits()
 
   // memory definitions
   val mem_reg_pc             = Reg() { UFix() };
