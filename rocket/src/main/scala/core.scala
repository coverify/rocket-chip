package rocket

import Chisel._
import hwacha._
import uncore.constants.MemoryOpConstants._
import Util._

class RocketIO(implicit conf: RocketConfiguration) extends Bundle
{
  val host    = new HTIFIO(conf.tl.ln.nClients)
  val imem    = new CPUFrontendIO()(conf.icache)
  val vimem   = new CPUFrontendIO()(conf.icache)
  val dmem    = new HellaCacheIO()(conf.dcache)
}

class Core(implicit conf: RocketConfiguration) extends Module
{
  val io    = new RocketIO
   
  val ctrl  = Module(new Control)
  val dpath = Module(new Datapath)

  ctrl.io.dpath <> dpath.io.ctrl
  dpath.io.host <> io.host

  ctrl.io.imem <> io.imem
  dpath.io.imem <> io.imem

  val dmemArb = Module(new HellaCacheArbiter(2 + conf.vec))
  dmemArb.io.mem <> io.dmem
  val dmem = dmemArb.io.requestor
  dmem(1) <> ctrl.io.dmem
  dmem(1) <> dpath.io.dmem

  val ptw = collection.mutable.ArrayBuffer(io.imem.ptw, io.dmem.ptw)

  val fpu: FPU = if (conf.fpu) {
    val fpu = Module(new FPU(4,6))
    dpath.io.fpu <> fpu.io.dpath
    ctrl.io.fpu <> fpu.io.ctrl
    fpu
  } else null

  if (conf.vec) {
<<<<<<< HEAD
    val vu = Module(new vu(Reg(next=reset)))
=======
    val vu = Module(new vu(RegUpdate(this.reset)))
>>>>>>> 387cf0eb

    val vdtlb = Module(new TLB(8))
    ptw += vdtlb.io.ptw
    vdtlb.io <> vu.io.vtlb

    val pftlb = Module(new TLB(2))
    pftlb.io <> vu.io.vpftlb
    ptw += pftlb.io.ptw

    dpath.io.vec_ctrl <> ctrl.io.vec_dpath

    // hooking up vector I$
    ptw += io.vimem.ptw
    io.vimem.req.bits.pc := vu.io.imem_req.bits
    io.vimem.req.valid := vu.io.imem_req.valid
    io.vimem.invalidate := ctrl.io.imem.invalidate
    vu.io.imem_resp.valid := io.vimem.resp.valid
    vu.io.imem_resp.bits.pc := io.vimem.resp.bits.pc
    vu.io.imem_resp.bits.data := io.vimem.resp.bits.data
    vu.io.imem_resp.bits.xcpt_ma := io.vimem.resp.bits.xcpt_ma
    vu.io.imem_resp.bits.xcpt_if := io.vimem.resp.bits.xcpt_if
    io.vimem.resp.ready := vu.io.imem_resp.ready
    io.vimem.req.bits.mispredict := Bool(false)
    io.vimem.req.bits.taken := Bool(false)

    ctrl.io.vec_iface.vcmdq <> vu.io.vcmdq
    ctrl.io.vec_iface.vximm1q <> vu.io.vximm1q
    ctrl.io.vec_iface.vximm2q <> vu.io.vximm2q
    ctrl.io.vec_iface.vcntq <> vu.io.vcntq

    dpath.io.vec_iface.vcmdq <> vu.io.vcmdq
    dpath.io.vec_iface.vximm1q <> vu.io.vximm1q
    dpath.io.vec_iface.vximm2q <> vu.io.vximm2q
    dpath.io.vec_iface.vcntq <> vu.io.vcntq

    ctrl.io.vec_iface.vpfcmdq <> vu.io.vpfcmdq
    ctrl.io.vec_iface.vpfximm1q <> vu.io.vpfximm1q
    ctrl.io.vec_iface.vpfximm2q <> vu.io.vpfximm2q
    ctrl.io.vec_iface.vpfcntq <> vu.io.vpfcntq

    dpath.io.vec_iface.vpfcmdq <> vu.io.vpfcmdq
    dpath.io.vec_iface.vpfximm1q <> vu.io.vpfximm1q
    dpath.io.vec_iface.vpfximm2q <> vu.io.vpfximm2q
    dpath.io.vec_iface.vpfcntq <> vu.io.vpfcntq

    // user level vector command queue ready signals
    ctrl.io.vec_iface.vcmdq_user_ready := vu.io.vcmdq_user_ready
    ctrl.io.vec_iface.vximm1q_user_ready := vu.io.vximm1q_user_ready
    ctrl.io.vec_iface.vximm2q_user_ready := vu.io.vximm2q_user_ready

    // fences
    ctrl.io.vec_iface.vfence_ready := vu.io.vfence_ready

    // irqs
    ctrl.io.vec_iface.irq := vu.io.irq
    ctrl.io.vec_iface.irq_cause := vu.io.irq_cause
    dpath.io.vec_iface.irq_aux := vu.io.irq_aux

    // exceptions
    vu.io.xcpt.exception := ctrl.io.vec_iface.exception
    vu.io.xcpt.evac := ctrl.io.vec_iface.evac
    vu.io.xcpt.evac_addr := dpath.io.vec_iface.evac_addr.toUInt
    vu.io.xcpt.kill := ctrl.io.vec_iface.kill
    vu.io.xcpt.hold := ctrl.io.vec_iface.hold

    // hooking up vector memory interface
    dmem(2).req.bits.data := RegEnable(StoreGen(vu.io.dmem_req.bits).data, vu.io.dmem_req.valid && isWrite(vu.io.dmem_req.bits.cmd))
    dmem(2).req <> vu.io.dmem_req
    dmem(2).resp <> vu.io.dmem_resp

    // DON'T share vector integer multiplier with rocket
    vu.io.cp_imul_req.valid := Bool(false)

    // share sfma and dfma pipelines with rocket
    require(conf.fpu)
    fpu.io.sfma <> vu.io.cp_sfma
    fpu.io.dfma <> vu.io.cp_dfma
  } else if (conf.fpu) {
    fpu.io.sfma.valid := Bool(false)
    fpu.io.dfma.valid := Bool(false)
  }

  val thePTW = Module(new PTW(ptw.length))
  ptw zip thePTW.io.requestor map { case (a, b) => a <> b }
  thePTW.io.dpath <> dpath.io.ptw
  dmem(0) <> thePTW.io.mem
}<|MERGE_RESOLUTION|>--- conflicted
+++ resolved
@@ -42,11 +42,7 @@
   } else null
 
   if (conf.vec) {
-<<<<<<< HEAD
-    val vu = Module(new vu(Reg(next=reset)))
-=======
-    val vu = Module(new vu(RegUpdate(this.reset)))
->>>>>>> 387cf0eb
+    val vu = Module(new vu(Reg(next=this.reset)))
 
     val vdtlb = Module(new TLB(8))
     ptw += vdtlb.io.ptw
