--- conflicted
+++ resolved
@@ -113,12 +113,8 @@
     val (a_first, a_last, a_address_inc) = edge.firstlast(a, a_fire)
     val a_size = edge.size(a)
     val a_sizeOH = UIntToOH(a_size)
-<<<<<<< HEAD
-    val a_addr_hi = a.addr_hi | a_address_inc
-=======
     val a_address = a.address | a_address_inc
     val a_addr_hi = edge.addr_hi(a_address)
->>>>>>> 9ab0c146
     val a_base = edge.address(a)
     val a_mask = edge.mask(a_base, a_size)
     val a_fifo = edge.manager.hasFifoIdFast(a_base)
@@ -204,12 +200,8 @@
     val d_size = edge.size(d)
     val d_sizeOH = UIntToOH(d_size)
     val d_base = d_flight.base
-<<<<<<< HEAD
-    val d_addr_hi = d_base >> shift | d_address_inc
-=======
     val d_address = d_base | d_address_inc
     val d_addr_hi = edge.addr_hi(d_address)
->>>>>>> 9ab0c146
     val d_mask = edge.mask(d_base, d_size)
     val d_fifo = edge.manager.hasFifoIdFast(d_flight.base)
 
