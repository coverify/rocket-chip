// See LICENSE for license details.

package uncore.agents

import Chisel._
import cde.{Parameters, Field}
import junctions.PAddrBits
import util.ParameterizedBundle
import uncore.tilelink._
import uncore.converters._
import uncore.coherence._
import uncore.util._

case object NReleaseTransactors extends Field[Int]
case object NProbeTransactors extends Field[Int]
case object NAcquireTransactors extends Field[Int]

trait HasCoherenceAgentParameters {
  implicit val p: Parameters
  val nReleaseTransactors = 1
  val nAcquireTransactors = p(NAcquireTransactors)
  val nTransactors = nReleaseTransactors + nAcquireTransactors
  val blockAddrBits = p(PAddrBits) - p(CacheBlockOffsetBits)
  val outerTLId = p(OuterTLId)
  val outerTLParams = p(TLKey(outerTLId))
  val outerDataBeats = outerTLParams.dataBeats
  val outerDataBits = outerTLParams.dataBitsPerBeat
  val outerBeatAddrBits = log2Up(outerDataBeats)
  val outerByteAddrBits = log2Up(outerDataBits/8)
  val outerWriteMaskBits = outerTLParams.writeMaskBits
  val innerTLId = p(InnerTLId)
  val innerTLParams = p(TLKey(innerTLId))
  val innerDataBeats = innerTLParams.dataBeats
  val innerDataBits = innerTLParams.dataBitsPerBeat
  val innerWriteMaskBits = innerTLParams.writeMaskBits
  val innerBeatAddrBits = log2Up(innerDataBeats)
  val innerByteAddrBits = log2Up(innerDataBits/8)
  val innerNCachingClients = innerTLParams.nCachingClients
  val maxManagerXacts = innerTLParams.maxManagerXacts
  require(outerDataBeats == innerDataBeats) //TODO: fix all xact_data Vecs to remove this requirement
}

<<<<<<< HEAD
abstract class CoherenceAgentModule(clockSignal: Clock = null, resetSignal: Bool = null)
    (implicit val p: Parameters) extends Module(Option(clockSignal), Option(resetSignal))
    with HasCoherenceAgentParameters
abstract class CoherenceAgentBundle(implicit val p: Parameters) extends junctions.ParameterizedBundle()(p)
=======
abstract class CoherenceAgentModule(implicit val p: Parameters) extends Module
  with HasCoherenceAgentParameters
abstract class CoherenceAgentBundle(implicit val p: Parameters) extends ParameterizedBundle()(p)
>>>>>>> 1a033fc7
   with HasCoherenceAgentParameters

trait HasCoherenceAgentWiringHelpers {
  def doOutputArbitration[T <: TileLinkChannel](
      out: DecoupledIO[T],
      ins: Seq[DecoupledIO[T]]) {
    def lock(o: T) = o.hasMultibeatData()
    val arb = Module(new LockingRRArbiter(out.bits, ins.size, out.bits.tlDataBeats, Some(lock _)))
    out <> arb.io.out
    arb.io.in <> ins
  }

  def doInputRouting[T <: Bundle with HasManagerTransactionId](
        in: DecoupledIO[T],
        outs: Seq[DecoupledIO[T]]) {
    val idx = in.bits.manager_xact_id
    outs.map(_.bits := in.bits)
    outs.zipWithIndex.map { case (o,i) => o.valid := in.valid && idx === UInt(i) }
    in.ready := outs.map(_.ready).apply(idx)
  }

  /** Broadcasts valid messages on this channel to all trackers,
    * but includes logic to allocate a new tracker in the case where
    * no previously allocated tracker matches the new req's addr.
    *
    * When a match is reported, if ready is high the new transaction
    * is merged; when ready is low the transaction is being blocked.
    * When no match is reported, any high idles are presumed to be
    * from trackers that are available for allocation, and one is
    * assigned via alloc based on priority; if no idles are high then
    * all trackers are busy with other transactions. If idle is high
    * but ready is low, the tracker will be allocated but does not
    * have sufficient buffering for the data.
    */ 
  def doInputRoutingWithAllocation[T <: TileLinkChannel with HasTileLinkData](
        in: DecoupledIO[T],
        outs: Seq[DecoupledIO[T]],
        allocs: Seq[TrackerAllocation],
        dataOverrides: Option[Seq[UInt]] = None,
        allocOverride: Option[Bool] = None,
        matchOverride: Option[Bool] = None) {
    val ready_bits = outs.map(_.ready).asUInt
    val can_alloc_bits = allocs.map(_.can).asUInt
    val should_alloc_bits = PriorityEncoderOH(can_alloc_bits)
    val match_bits = allocs.map(_.matches).asUInt
    val no_matches = !match_bits.orR
    val alloc_ok = allocOverride.getOrElse(Bool(true))
    val match_ok = matchOverride.getOrElse(Bool(true))
    in.ready := (Mux(no_matches, can_alloc_bits, match_bits) & ready_bits).orR && alloc_ok && match_ok
    outs.zip(allocs).zipWithIndex.foreach { case((out, alloc), i) =>
      out.valid := in.valid && match_ok && alloc_ok
      out.bits := in.bits
      dataOverrides foreach { d => out.bits.data := d(i) }
      alloc.should := should_alloc_bits(i) && no_matches && alloc_ok
    }
  }
}

trait HasInnerTLIO extends HasCoherenceAgentParameters {
  val inner = new ManagerTileLinkIO()(p.alterPartial({case TLId => p(InnerTLId)}))
  val incoherent = Vec(inner.tlNCachingClients, Bool()).asInput
  def iacq(dummy: Int = 0) = inner.acquire.bits
  def iprb(dummy: Int = 0) = inner.probe.bits
  def irel(dummy: Int = 0) = inner.release.bits
  def ignt(dummy: Int = 0) = inner.grant.bits
  def ifin(dummy: Int = 0) = inner.finish.bits
}

trait HasUncachedOuterTLIO extends HasCoherenceAgentParameters {
  val outer = new ClientUncachedTileLinkIO()(p.alterPartial({case TLId => p(OuterTLId)}))
  def oacq(dummy: Int = 0) = outer.acquire.bits
  def ognt(dummy: Int = 0) = outer.grant.bits
}

trait HasCachedOuterTLIO extends HasCoherenceAgentParameters {
  val outer = new ClientTileLinkIO()(p.alterPartial({case TLId => p(OuterTLId)}))
  def oacq(dummy: Int = 0) = outer.acquire.bits
  def oprb(dummy: Int = 0) = outer.probe.bits
  def orel(dummy: Int = 0) = outer.release.bits
  def ognt(dummy: Int = 0) = outer.grant.bits
}

class ManagerTLIO(implicit p: Parameters) extends CoherenceAgentBundle()(p)
  with HasInnerTLIO
  with HasUncachedOuterTLIO

abstract class CoherenceAgent(clockSignal: Clock = null, resetSignal: Bool = null)
    (implicit p: Parameters) extends CoherenceAgentModule(clockSignal, resetSignal)(p) {
  def innerTL: ManagerTileLinkIO
  def outerTL: ClientTileLinkIO
  def incoherent: Vec[Bool]
}

abstract class ManagerCoherenceAgent(implicit p: Parameters) extends CoherenceAgent()(p)
    with HasCoherenceAgentWiringHelpers {
  val io = new ManagerTLIO
  def innerTL = io.inner
  def outerTL = TileLinkIOWrapper(io.outer)(p.alterPartial({case TLId => p(OuterTLId)}))
  def incoherent = io.incoherent
}

class HierarchicalTLIO(implicit p: Parameters) extends CoherenceAgentBundle()(p)
  with HasInnerTLIO
  with HasCachedOuterTLIO

abstract class HierarchicalCoherenceAgent(clockSignal: Clock = null, resetSignal: Bool = null)
    (implicit p: Parameters) extends CoherenceAgent(clockSignal, resetSignal)(p)
    with HasCoherenceAgentWiringHelpers {
  val io = new HierarchicalTLIO
  def innerTL = io.inner
  def outerTL = io.outer
  def incoherent = io.incoherent

  // TODO: Remove this function (and all its calls) when we support probing the L2
  def disconnectOuterProbeAndFinish() {
    io.outer.probe.ready := Bool(false)
    io.outer.finish.valid := Bool(false)
    assert(!io.outer.probe.valid, "L2 agent got illegal probe")
  }
}<|MERGE_RESOLUTION|>--- conflicted
+++ resolved
@@ -40,16 +40,10 @@
   require(outerDataBeats == innerDataBeats) //TODO: fix all xact_data Vecs to remove this requirement
 }
 
-<<<<<<< HEAD
 abstract class CoherenceAgentModule(clockSignal: Clock = null, resetSignal: Bool = null)
     (implicit val p: Parameters) extends Module(Option(clockSignal), Option(resetSignal))
     with HasCoherenceAgentParameters
-abstract class CoherenceAgentBundle(implicit val p: Parameters) extends junctions.ParameterizedBundle()(p)
-=======
-abstract class CoherenceAgentModule(implicit val p: Parameters) extends Module
-  with HasCoherenceAgentParameters
 abstract class CoherenceAgentBundle(implicit val p: Parameters) extends ParameterizedBundle()(p)
->>>>>>> 1a033fc7
    with HasCoherenceAgentParameters
 
 trait HasCoherenceAgentWiringHelpers {
