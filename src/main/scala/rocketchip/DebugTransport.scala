package rocketchip

import Chisel._
import uncore.devices.{DebugBusIO, AsyncDebugBusTo, AsyncDebugBusFrom, DebugBusReq, DebugBusResp, DMKey}
import junctions._
import cde.{Parameters, Field}

case object IncludeJtagDTM extends Field[Boolean]

/*  JTAG-based Debug Transport Module
 *  and synchronization logic.
 *  
 *  This implements JTAG interface described
 *  in the RISC-V Debug Specification
 *
 * This Module is currently a
 *  wrapper around a JTAG implementation
 *  of the Debug Transport Module.
 *  This is black-boxed because
 *  Chisel doesn't currently support:
 *    - Negative Edge Clocking
 *    - Asynchronous Resets
 *   (The tristate requirements of JTAG are exported from the 
 *    Chisel domain with the DRV_TDO signal).
 *
 *  The 'TRST' input is used to asynchronously
 *  reset the Debug Transport Module and the
 *  DTM side of the synchronizer.
 *  This design requires that TRST be
 *  synchronized to TCK (for de-assert) outside
 *  of this module. Your top level code should ensure
 *  that TRST is asserted before the rocket-chip core
 *  comes out of reset.
 *  Note that TRST is an optional
 *  part of the JTAG protocol, but it is not
 *  optional for interfacing with this logic.
 * 
 */

<<<<<<< HEAD
class JtagDTMWithSync(clockSignal: Clock = null, resetSignal: Bool = null)
    (implicit val p: Parameters) extends Module(Option(clockSignal), Option(resetSignal)) {
=======
class JtagDTMWithSync(depth: Int = 1, sync: Int = 3)(implicit val p: Parameters)
    extends Module {
>>>>>>> 27d8629c

  // io.DebugBusIO <-> Sync <-> DebugBusIO <-> UInt <-> DTM Black Box

  val io = new Bundle {

    val jtag = new JTAGIO(true).flip()
    val debug = new DebugBusIO()(p)

  }

  val req_width = io.debug.req.bits.getWidth
  val resp_width = io.debug.resp.bits.getWidth

  val jtag_dtm = Module (new DebugTransportModuleJtag(req_width, resp_width))

  jtag_dtm.io.jtag <> io.jtag

  val dtm_req = Wire(new DecoupledIO(UInt(width = req_width)))
  val dtm_resp = Wire(new DecoupledIO(UInt(width = resp_width)))

  val io_debug_bus = Wire (new DebugBusIO)

  io.debug <> AsyncDebugBusFrom(io.jtag.TCK, io.jtag.TRST, io_debug_bus, depth, sync)

  // Translate from straight 'bits' interface of the blackboxes
  // into the Resp/Req data structures.
  io_debug_bus.req.valid  := dtm_req.valid
  io_debug_bus.req.bits   := new DebugBusReq(p(DMKey).nDebugBusAddrSize).fromBits(dtm_req.bits)
  dtm_req.ready := io_debug_bus.req.ready

  dtm_resp.valid := io_debug_bus.resp.valid
  dtm_resp.bits  := io_debug_bus.resp.bits.asUInt
  io_debug_bus.resp.ready  := dtm_resp.ready
}

class DebugTransportModuleJtag(reqSize : Int, respSize : Int)(implicit val p: Parameters)  extends BlackBox {

  val io = new Bundle {
    val jtag = new JTAGIO(true).flip()

    val dtm_req = new DecoupledIO(UInt(width = reqSize))

    val dtm_resp = new DecoupledIO(UInt(width = respSize)).flip()

  }

}

class AsyncMailbox extends BlackBox {

  // This Verilog module is parameterized, but until this is supported by Chisel,
  // this mailbox just has a fixed width of 64 bits, which is enough
  // for our specific purpose here.

  val io = new CrossingIO(UInt(width=64))
}<|MERGE_RESOLUTION|>--- conflicted
+++ resolved
@@ -37,13 +37,8 @@
  * 
  */
 
-<<<<<<< HEAD
-class JtagDTMWithSync(clockSignal: Clock = null, resetSignal: Bool = null)
-    (implicit val p: Parameters) extends Module(Option(clockSignal), Option(resetSignal)) {
-=======
 class JtagDTMWithSync(depth: Int = 1, sync: Int = 3)(implicit val p: Parameters)
     extends Module {
->>>>>>> 27d8629c
 
   // io.DebugBusIO <-> Sync <-> DebugBusIO <-> UInt <-> DTM Black Box
 
